--- conflicted
+++ resolved
@@ -17,17 +17,6 @@
 logger = logging.getLogger(__name__)
 
 
-<<<<<<< HEAD
-# Initialize session state
-if "main" not in st.session_state:
-    st.session_state.main = None
-    st.session_state.documents_processed = False
-    st.session_state.cache_dir = "/home/olande/Desktop/FinalRAG/my_cache"
-    st.session_state.default_data_path = (
-        "data/output/processed_pmc_data/pmc_chunks.json"
-    )
-    st.session_state.conversation_history = []
-=======
 @dataclass
 class ConversationEntry:
     query: str
@@ -35,7 +24,6 @@
     timestamp: datetime
     traversal_path: list | None = None
     filtered_content: dict | None = None
->>>>>>> c097c731
 
 
 @dataclass
@@ -181,29 +169,6 @@
                 query
             )
 
-<<<<<<< HEAD
-async def handle_query(query):
-    try:
-        response, traversal_path, filtered_content = await st.session_state.main.query(
-            query
-        )
-        st.session_state.conversation_history.append(
-            {
-                "query": query,
-                "response": (
-                    response.content if hasattr(response, "content") else str(response)
-                ),
-                "timestamp": asyncio.get_event_loop().time(),
-                "traversal_path": traversal_path,
-                "filtered_content": filtered_content,
-            }
-        )
-        return response, traversal_path, filtered_content
-    except Exception as e:
-        st.error(f"Error during query processing: {str(e)}")
-        logger.error(f"Error during query processing: {str(e)}")
-        return None, None, None
-=======
             conversation_entry = ConversationEntry(
                 query=query,
                 response=(
@@ -213,7 +178,6 @@
                 traversal_path=traversal_path,
                 filtered_content=filtered_content,
             )
->>>>>>> c097c731
 
             app_state.conversation_history.append(conversation_entry)
             return response, traversal_path, filtered_content
@@ -290,25 +254,6 @@
             progress_bar.empty()
             os.remove(temp_file_path)
 
-<<<<<<< HEAD
-    # Main content area
-    if st.session_state.main:
-        st.header("Query the Knowledge Graph")
-        if st.session_state.conversation_history:
-            with st.expander("Conversation History", expanded=False):
-                for i, conv in enumerate(
-                    reversed(st.session_state.conversation_history[-5:])
-                ):  # Show last 5
-                    st.write(
-                        f"**Q{len(st.session_state.conversation_history)-i}:** {conv['query']}"
-                    )
-                    st.write(f"**A:** {conv['response'][:200]}...")
-                    st.divider()
-
-                if st.button("Clear History"):
-                    st.session_state.conversation_history = []
-                    st.rerun()
-=======
     @staticmethod
     def _initialize_pipeline(app_state: AppState):
         """Initialize the main pipeline."""
@@ -341,7 +286,6 @@
     @staticmethod
     def _render_query_interface(app_state: AppState):
         """Render query input and response interface."""
->>>>>>> c097c731
         query = st.text_input(
             "Enter your query:",
             placeholder="e.g., What are the effects of the Gaza war on children?",
